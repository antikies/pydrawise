--- conflicted
+++ resolved
@@ -76,56 +76,36 @@
                 raise MutationError
 
     async def get_user(self) -> User:
-<<<<<<< HEAD
         """Retrieves the currently authenticated user.
 
         :rtype: User
         """
-        ds = DSLSchema(self._schema)
-        selector = ds.Query.me.select(*get_selectors(ds, User))
-        result = await self._auth.query(selector)
-        user = deserialize(User, result["me"])
-        user._auth = self._auth
-        return user
+        selector = self._schema.Query.me.select(*get_selectors(self._schema, User))
+        result = await self._query(selector)
+        return deserialize(User, result["me"])
 
     async def get_controllers(self) -> list[Controller]:
         """Retrieves all controllers associated with the currently authenticated user.
 
         :rtype: list[Controller]
         """
-        ds = DSLSchema(self._schema)
-        selector = ds.Query.me.select(
-            ds.User.controllers.select(*get_selectors(ds, Controller)),
-=======
-        selector = self._schema.Query.me.select(*get_selectors(self._schema, User))
-        result = await self._query(selector)
-        return deserialize(User, result["me"])
-
-    async def get_controllers(self) -> list[Controller]:
         selector = self._schema.Query.me.select(
             self._schema.User.controllers.select(
                 *get_selectors(self._schema, Controller)
             ),
->>>>>>> 82a811e6
         )
         result = await self._query(selector)
         return deserialize(list[Controller], result["me"]["controllers"])
 
     async def get_controller(self, controller_id: int) -> Controller:
-<<<<<<< HEAD
         """Retrieves a single controller by its unique identifier.
 
         :param controller_id: Unique identifier for the controller to retrieve.
         :type controller_id: int
         :rtype: Controller
         """
-        ds = DSLSchema(self._schema)
-        selector = ds.Query.controller(controllerId=controller_id).select(
-            *get_selectors(ds, Controller),
-=======
         selector = self._schema.Query.controller(controllerId=controller_id).select(
             *get_selectors(self._schema, Controller),
->>>>>>> 82a811e6
         )
         result = await self._query(selector)
         return deserialize(Controller, result["controller"])
